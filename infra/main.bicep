targetScope = 'subscription'

@minLength(1)
@maxLength(64)
@description('Name of the the environment which is used to generate a short unique hash used in all resources.')
param environmentName string

@minLength(1)
@description('Primary location for all resources')
param location string

var _abbrs = loadJsonContent('./abbreviations.json')
param deploymentTimestamp string = utcNow()

// Names parameters

param aiHubName string = '' 
param aiProjectName string = ''
param resourceGroupName string = ''
param aiResourceGroupName string = ''
param appInsightsName string = ''
param appServiceName string = ''
var _appServiceName = !empty(appServiceName) ? appServiceName : '${_abbrs.webSitesAppService}${_resourceToken}'
param appServicePlanName string = ''
var _appServicePlanName = !empty(appServicePlanName) ? appServicePlanName : '${_abbrs.webSitesAppService}${_resourceToken}'
param containerRegistryName string = ''
param containerRepositoryName string = ''
var _containerRepositoryName = !empty(containerRepositoryName) ? containerRepositoryName : 'rag-project'
param keyVaultName string = ''
param logAnalyticsName string = ''
param openAiName string = ''
param searchServiceName string = ''
param storageAccountName string = ''

@allowed([true, false])
param deployAppService bool = true
var _deployAppService = deployAppService

// Azure OpenAI parameters

param oaiApiVersion string = '2023-05-15'
param oaiChatDeployment string = 'gpt-35-turbo'
param oaiEmbeddingDeployment string = 'text-embedding-ada-002'
param oaiEmbeddingModel string = 'text-embedding-ada-002'

// Use sample data for Azure Search Index?
param azureSearchIndexSampleData string = ''
var _azureSearchIndexSampleData = !empty(azureSearchIndexSampleData) ? azureSearchIndexSampleData : 'true'

@description('User or service principal identity to assign application roles')
param principalId string = ''
param principalType string = 'ServicePrincipal'

// Flow parameters

param promptFlowWorkerNum string = ''
var _promptFlowWorkerNum = !empty(promptFlowWorkerNum) ? promptFlowWorkerNum : '1'

param promptFlowServingEngine string = ''
var _promptFlowServingEngine = !empty(promptFlowServingEngine) ? promptFlowServingEngine : 'fastapi'
 
var _resourceToken = toLower(uniqueString(subscription().id, environmentName, location, deploymentTimestamp))
var _keyVaultName = !empty(keyVaultName) ? keyVaultName : '${_abbrs.keyVaultVaults}${_resourceToken}'


// tags that should be applied to all resources.
var _tags = {
  // Tag all resources with the environment name.
  'azd-env-name': environmentName
}

// Organize resources in a resource group
resource rg 'Microsoft.Resources/resourceGroups@2021-04-01' = {
  name: !empty(resourceGroupName) ? resourceGroupName : '${_abbrs.resourcesResourceGroups}${environmentName}'
  location: location
  tags: _tags
}

var _openAiConfig = loadYamlContent('./ai.yaml')
var _openAiModelDeployments = array(contains(_openAiConfig, 'deployments') ? _openAiConfig.deployments : [])

module ai 'core/host/ai-environment.bicep' = {
  name: 'ai'
  scope: resourceGroup(!empty(aiResourceGroupName) ? aiResourceGroupName : rg.name)
  params: {
    location: location
    tags: _tags
    hubName: !empty(aiHubName) ? aiHubName : 'ai-hub-${_resourceToken}'
    projectName: !empty(aiProjectName) ? aiProjectName : 'ai-project-${_resourceToken}'
    logAnalyticsName: !empty(logAnalyticsName) ? logAnalyticsName  : '${_abbrs.operationalInsightsWorkspaces}${_resourceToken}'
    appInsightsName: !empty(appInsightsName) ? appInsightsName : '${_abbrs.insightsComponents}${_resourceToken}'
    containerRegistryName: !empty(containerRegistryName) ? containerRegistryName : '${_abbrs.containerRegistryRegistries}${_resourceToken}'
    keyVaultName: _keyVaultName
    storageAccountName: !empty(storageAccountName)? storageAccountName : '${_abbrs.storageStorageAccounts}${_resourceToken}'
    openAiName: !empty(openAiName) ? openAiName : 'aoai-${_resourceToken}'
    openAiModelDeployments: _openAiModelDeployments
    searchName: !empty(searchServiceName) ? searchServiceName : 'srch-${_resourceToken}'
  }
}

module appServicePlan './core/host/appserviceplan.bicep' =  if (_deployAppService) {
  name: 'appServicePlan'
  scope: rg
  params: {
    name: _appServicePlanName
    location: location
    tags: _tags
    sku: {
      name: 'P0v3'
      capacity: 1
    }
    kind: 'linux'
  }
}

module appService  'core/host/appservice.bicep'  = if (_deployAppService) {
  name: 'appService'
  scope: rg
  params: {
    name: _appServiceName
    applicationInsightsName: _deployAppService?ai.outputs.appInsightsName:''
    runtimeName: 'DOCKER'
    runtimeVersion: '${_containerRepositoryName}:dummy'
    keyVaultName: _keyVaultName
    location: location
    tags: union(_tags, { 'azd-service-name': 'rag-flow' })
    appServicePlanId: _deployAppService?appServicePlan.outputs.id:''
    scmDoBuildDuringDeployment: false
    appSettings: { 
      WEBSITES_ENABLE_APP_SERVICE_STORAGE: false
      DOCKER_REGISTRY_SERVER_URL: _deployAppService?'https://${ai.outputs.containerRegistryName}.azurecr.io':''
      WEBSITES_PORT: '80'  
      PROMPTFLOW_WORKER_NUM: _promptFlowWorkerNum
      PROMPTFLOW_SERVING_ENGINE: _promptFlowServingEngine
      AZURE_OPENAI_ENDPOINT: _deployAppService?ai.outputs.openAiEndpoint:''
      AZURE_OPENAI_CHAT_DEPLOYMENT: oaiChatDeployment
      AZURE_OPENAI_EMBEDDING_DEPLOYMENT: oaiEmbeddingDeployment
      AZURE_OPENAI_EMBEDDING_MODEL: oaiEmbeddingModel
      AZURE_OPENAI_API_VERSION: oaiApiVersion
      AZURE_SEARCH_ENDPOINT: _deployAppService?ai.outputs.searchEndpoint:''
      acrUseManagedIdentityCreds: true
    }
  }
}

module storageBlobDataReaderRoleToProject 'core/security/role.bicep' = {
  scope: rg
  name: 'storage-blob-data-reader-role'
  params: {
    principalId: ai.outputs.projectPrincipalId
    roleDefinitionId: '2a2b9908-6ea1-4ae2-8e65-a410df84e7d1' // Storage Blob Data Reader role
    principalType: 'ServicePrincipal' // Replace with the correct principal type if needed
  }
}

<<<<<<< HEAD
module storageBlobDataReaderRoleToHub 'core/security/role.bicep' = {
  scope: rg
  name: 'storage-blob-data-reader-role-hub'
  params: {
    principalId: ai.outputs.hubPrincipalId
=======
module storageBlobDataReaderRoleToUser 'core/security/role.bicep' = {
  scope: rg
  name: 'user-storage-blob-data-reader-role'
  params: {
    principalId: principalId
>>>>>>> da56e5c2
    roleDefinitionId: '2a2b9908-6ea1-4ae2-8e65-a410df84e7d1' // Storage Blob Data Reader role
    principalType: 'ServicePrincipal' // Replace with the correct principal type if needed
  }
}

<<<<<<< HEAD
module storageBlobDataReaderRoleToUser 'core/security/role.bicep' = {
  scope: rg
  name: 'user-storage-blob-data-reader-role'
  params: {
    principalId: principalId
    roleDefinitionId: '2a2b9908-6ea1-4ae2-8e65-a410df84e7d1' // Storage Blob Data Reader role
    principalType: 'ServicePrincipal' // Replace with the correct principal type if needed
  }
}
=======
>>>>>>> da56e5c2

module userAcrRolePush 'core/security/role.bicep' = {
  name: 'user-acr-role-push'
  scope: rg
  params: {
    principalId: principalId
    roleDefinitionId: '8311e382-0749-4cb8-b61a-304f252e45ec'
    principalType: principalType
  }
}

module userAcrRolePull 'core/security/role.bicep' = {
  name: 'user-acr-role-pull'
  scope: rg
  params: {
    principalId: principalId
    roleDefinitionId: '7f951dda-4ed3-4680-a7ca-43fe172d538d'
    principalType: principalType
  }
}

module openaiRoleUser 'core/security/role.bicep' = if (!empty(principalId)) {
  scope: rg
  name: 'openai-role-user'
  params: {
    principalId: principalId
    roleDefinitionId: '5e0bd9bd-7b93-4f28-af87-19fc36ad61bd' //Cognitive Services OpenAI User
    principalType: principalType
  }
}

module userRoleDataScientist 'core/security/role.bicep' = {
  name: 'user-role-data-scientist'
  scope: rg
  params: {
    principalId: principalId
    roleDefinitionId: 'f6c7c914-8db3-469d-8ca1-694a8f32e121'
    principalType: principalType
  }
}

module userRoleSecretsReader 'core/security/role.bicep' = {
  name: 'user-role-secrets-reader'
  scope: rg
  params: {
    principalId: principalId
    roleDefinitionId: 'ea01e6af-a1c1-4350-9563-ad00f8c72ec5'
    principalType: principalType
  }
}

module userAiSearchRole 'core/security/role.bicep' = if (!empty(principalId)) {
  scope: rg
  name: 'user-ai-search-index-data-contributor'
  params: {
    principalId: principalId
    roleDefinitionId: '8ebe5a00-799e-43f5-93ac-243d3dce84a7' //Search Index Data Contributor
    principalType: principalType
  }
}

module userAiSearchServiceContributor 'core/security/role.bicep' = if (!empty(principalId)) {
  scope: rg
  name: 'user-ai-search-service-contributor'
  params: {
    principalId: principalId
    roleDefinitionId: '7ca78c08-252a-4471-8644-bb5ff32d4ba0' //Search Service Contributor
    principalType: principalType
  }
}

module openaiRoleBackend 'core/security/role.bicep' = if (_deployAppService) {
  scope: rg
  name: 'openai-role-backend'
  params: {
    principalId: _deployAppService?appService.outputs.identityPrincipalId:''
    roleDefinitionId: '5e0bd9bd-7b93-4f28-af87-19fc36ad61bd' //Cognitive Services OpenAI User
    principalType: principalType
  }
}

module aiSearchServiceContributor 'core/security/role.bicep' = if (_deployAppService) {
  scope: rg
  name: 'ai-search-service-contributor'
  params: {
    principalId: _deployAppService?appService.outputs.identityPrincipalId:''
    roleDefinitionId: '7ca78c08-252a-4471-8644-bb5ff32d4ba0' //Search Service Contributor
    principalType: principalType
  }
}

module aiSearchRole 'core/security/role.bicep' = if (_deployAppService) {
  scope: rg
  name: 'ai-search-index-data-contributor'
  params: {
    principalId: _deployAppService?appService.outputs.identityPrincipalId:''
    roleDefinitionId: '8ebe5a00-799e-43f5-93ac-243d3dce84a7' //Search Index Data Contributor
    principalType: principalType
  }
}

module appserviceAcrRolePull 'core/security/role.bicep' = if (_deployAppService) {
  scope: rg
  name: 'app-service-acr-role-pull'  
  params: {
    principalId: _deployAppService?appService.outputs.identityPrincipalId:''
    roleDefinitionId: '7f951dda-4ed3-4680-a7ca-43fe172d538d'
    principalType: principalType
  }
}

// output for post processing

output AZURE_TENANT_ID string = tenant().tenantId
output AZURE_SUBSCRIPTION_ID string = subscription().subscriptionId
output AZURE_RESOURCE_GROUP string = rg.name
output AZURE_PRINCIPAL_ID string = principalId

output AZURE_OPENAI_ENDPOINT string = ai.outputs.openAiEndpoint
output AZURE_OPENAI_API_VERSION string = oaiApiVersion
output AZURE_OPENAI_CHAT_DEPLOYMENT string =  oaiChatDeployment
output AZURE_OPENAI_EMBEDDING_DEPLOYMENT string =  oaiEmbeddingDeployment
output AZURE_OPENAI_EMBEDDING_MODEL string =  oaiEmbeddingModel

output AZURE_CONTAINER_REGISTRY_ENDPOINT string = ai.outputs.containerRegistryEndpoint
output AZURE_KEY_VAULT_ENDPOINT string = ai.outputs.keyVaultEndpoint
output AZURE_SEARCH_ENDPOINT string = ai.outputs.searchEndpoint

output AZUREAI_RESOURCE_GROUP string = rg.name
output AZUREAI_HUB_NAME string = ai.outputs.hubName
output AZUREAI_PROJECT_NAME string = ai.outputs.projectName
output AZURE_APP_INSIGHTS_NAME string = ai.outputs.appInsightsName 
output AZURE_APP_SERVICE_NAME string = _appServiceName
output AZURE_APP_SERVICE_PLAN_NAME string = _appServicePlanName
output AZURE_CONTAINER_REGISTRY_NAME string = ai.outputs.containerRegistryName
output AZURE_CONTAINER_REPOSITORY_NAME string = _containerRepositoryName

output AZURE_KEY_VAULT_NAME string = ai.outputs.keyVaultName
output AZURE_LOG_ANALYTICS_NAME string = ai.outputs.logAnalyticsWorkspaceName
output AZURE_OPENAI_NAME string = ai.outputs.openAiName
output AZURE_SEARCH_NAME string = ai.outputs.searchName
output AZURE_STORAGE_ACCOUNT_NAME string = ai.outputs.storageAccountName

output PROMPTFLOW_WORKER_NUM string = _promptFlowWorkerNum
output PROMPTFLOW_SERVING_ENGINE string = _promptFlowServingEngine
output LOAD_AZURE_SEARCH_SAMPLE_DATA string = _azureSearchIndexSampleData<|MERGE_RESOLUTION|>--- conflicted
+++ resolved
@@ -153,36 +153,16 @@
   }
 }
 
-<<<<<<< HEAD
-module storageBlobDataReaderRoleToHub 'core/security/role.bicep' = {
-  scope: rg
-  name: 'storage-blob-data-reader-role-hub'
-  params: {
-    principalId: ai.outputs.hubPrincipalId
-=======
 module storageBlobDataReaderRoleToUser 'core/security/role.bicep' = {
   scope: rg
   name: 'user-storage-blob-data-reader-role'
   params: {
     principalId: principalId
->>>>>>> da56e5c2
     roleDefinitionId: '2a2b9908-6ea1-4ae2-8e65-a410df84e7d1' // Storage Blob Data Reader role
     principalType: 'ServicePrincipal' // Replace with the correct principal type if needed
   }
 }
 
-<<<<<<< HEAD
-module storageBlobDataReaderRoleToUser 'core/security/role.bicep' = {
-  scope: rg
-  name: 'user-storage-blob-data-reader-role'
-  params: {
-    principalId: principalId
-    roleDefinitionId: '2a2b9908-6ea1-4ae2-8e65-a410df84e7d1' // Storage Blob Data Reader role
-    principalType: 'ServicePrincipal' // Replace with the correct principal type if needed
-  }
-}
-=======
->>>>>>> da56e5c2
 
 module userAcrRolePush 'core/security/role.bicep' = {
   name: 'user-acr-role-push'
